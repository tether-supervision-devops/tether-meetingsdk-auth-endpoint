{
  "type": "module",
  "name": "meetingsdk-auth-endpoint-sample",
  "version": "2.11.0",
  "description": "Generate a Meeting SDK JWT to join Zoom meetings and webinars with the Meeting SDK.",
  "main": "src/index.js",
  "scripts": {
    "format": "prettier --write src/*.js",
    "prepare": "husky install",
    "start": "node src/index.js"
  },
  "author": "Zoom Video Communications, Inc.",
  "contributors": [
    {
      "name": "Tommy Gaessler"
    },
    {
      "name": "James Coon"
    }
  ],
  "license": "ISC",
  "dependencies": {
    "cors": "^2.8.5",
    "dotenv": "^16.3.1",
    "express": "^4.18.2",
<<<<<<< HEAD
    "jsrsasign": "^10.5.25"
  },
  "devDependencies": {
    "husky": "^8.0.0",
    "prettier": "^3.1.1"
=======
    "jsrsasign": "^11.0.0"
>>>>>>> 19b1dd54
  }
}<|MERGE_RESOLUTION|>--- conflicted
+++ resolved
@@ -23,14 +23,10 @@
     "cors": "^2.8.5",
     "dotenv": "^16.3.1",
     "express": "^4.18.2",
-<<<<<<< HEAD
-    "jsrsasign": "^10.5.25"
+    "jsrsasign": "^11.0.0"
   },
   "devDependencies": {
     "husky": "^8.0.0",
     "prettier": "^3.1.1"
-=======
-    "jsrsasign": "^11.0.0"
->>>>>>> 19b1dd54
   }
 }